pub mod basebackup;
pub mod config;
pub mod http;
pub mod import_datadir;
pub mod keyspace;
pub mod layered_repository;
pub mod page_cache;
pub mod page_service;
pub mod pgdatadir_mapping;
pub mod reltag;
pub mod remote_storage;
pub mod repository;
pub mod tenant_mgr;
pub mod tenant_threads;
pub mod thread_mgr;
pub mod timelines;
pub mod virtual_file;
pub mod walingest;
pub mod walreceiver;
pub mod walrecord;
pub mod walredo;

use lazy_static::lazy_static;
use tracing::info;
use zenith_metrics::{register_int_gauge_vec, IntGaugeVec};
use zenith_utils::{
    postgres_backend,
    zid::{ZTenantId, ZTimelineId},
};

use crate::thread_mgr::ThreadKind;

use layered_repository::LayeredRepository;
use pgdatadir_mapping::DatadirTimeline;

/// Current storage format version
///
/// This is embedded in the metadata file, and also in the header of all the
/// layer files. If you make any backwards-incompatible changes to the storage
/// format, bump this!
pub const STORAGE_FORMAT_VERSION: u16 = 1;

// Magic constants used to identify different kinds of files
pub const IMAGE_FILE_MAGIC: u32 = 0x5A60_0000 | STORAGE_FORMAT_VERSION as u32;
pub const DELTA_FILE_MAGIC: u32 = 0x5A61_0000 | STORAGE_FORMAT_VERSION as u32;

lazy_static! {
    static ref LIVE_CONNECTIONS_COUNT: IntGaugeVec = register_int_gauge_vec!(
        "pageserver_live_connections_count",
        "Number of live network connections",
        &["pageserver_connection_kind"]
    )
    .expect("failed to define a metric");
}

pub const LOG_FILE_NAME: &str = "pageserver.log";

/// Config for the Repository checkpointer
#[derive(Debug, Clone, Copy)]
pub enum CheckpointConfig {
    // Flush all in-memory data
    Flush,
    // Flush all in-memory data and reconstruct all page images
    Forced,
}

<<<<<<< HEAD
pub type RepositoryImpl = LayeredRepository;

pub type DatadirTimelineImpl = DatadirTimeline<RepositoryImpl>;
=======
pub fn shutdown_pageserver() {
    // Shut down the libpq endpoint thread. This prevents new connections from
    // being accepted.
    thread_mgr::shutdown_threads(Some(ThreadKind::LibpqEndpointListener), None, None);

    // Shut down any page service threads.
    postgres_backend::set_pgbackend_shutdown_requested();
    thread_mgr::shutdown_threads(Some(ThreadKind::PageRequestHandler), None, None);

    // Shut down all the tenants. This flushes everything to disk and kills
    // the checkpoint and GC threads.
    tenant_mgr::shutdown_all_tenants();

    // Stop syncing with remote storage.
    //
    // FIXME: Does this wait for the sync thread to finish syncing what's queued up?
    // Should it?
    thread_mgr::shutdown_threads(Some(ThreadKind::StorageSync), None, None);

    // Shut down the HTTP endpoint last, so that you can still check the server's
    // status while it's shutting down.
    thread_mgr::shutdown_threads(Some(ThreadKind::HttpEndpointListener), None, None);

    // There should be nothing left, but let's be sure
    thread_mgr::shutdown_threads(None, None, None);

    info!("Shut down successfully completed");
    std::process::exit(0);
}
>>>>>>> e3fa0097
<|MERGE_RESOLUTION|>--- conflicted
+++ resolved
@@ -64,11 +64,10 @@
     Forced,
 }
 
-<<<<<<< HEAD
 pub type RepositoryImpl = LayeredRepository;
 
 pub type DatadirTimelineImpl = DatadirTimeline<RepositoryImpl>;
-=======
+
 pub fn shutdown_pageserver() {
     // Shut down the libpq endpoint thread. This prevents new connections from
     // being accepted.
@@ -97,5 +96,4 @@
 
     info!("Shut down successfully completed");
     std::process::exit(0);
-}
->>>>>>> e3fa0097
+}