use crate::layered_repository::metadata::TimelineMetadata;
use crate::remote_storage::RemoteIndex;
use crate::walrecord::ZenithWalRecord;
use crate::CheckpointConfig;
use anyhow::{bail, Result};
use byteorder::{ByteOrder, BE};
use bytes::Bytes;
use serde::{Deserialize, Serialize};
use std::fmt;
use std::fmt::Display;
use std::ops::{AddAssign, Range};
use std::sync::{Arc, RwLockReadGuard};
use std::time::Duration;
use utils::{
    lsn::{Lsn, RecordLsn},
    zid::ZTimelineId,
};

#[derive(Debug, Clone, Copy, Hash, PartialEq, Eq, Ord, PartialOrd, Serialize, Deserialize)]
/// Key used in the Repository kv-store.
///
/// The Repository treates this as an opaque struct, but see the code in pgdatadir_mapping.rs
/// for what we actually store in these fields.
pub struct Key {
    pub field1: u8,
    pub field2: u32,
    pub field3: u32,
    pub field4: u32,
    pub field5: u8,
    pub field6: u32,
}

pub const KEY_SIZE: usize = 18;

impl Key {
    /// 'field2' is used to store tablespaceid for relations and small enum numbers for other relish.
    /// As far as Zenith is not supporting tablespace (because of lack of access to local file system),
    /// we can assume that only some predefined namespace OIDs are used which can fit in u16
    pub fn to_i128(&self) -> i128 {
        assert!(self.field2 < 0xFFFFF || self.field2 == 0xFFFFFFFF || self.field2 == 0x22222222);
        (((self.field1 & 0xf) as i128) << 120)
            | (((self.field2 & 0xFFFF) as i128) << 104)
            | ((self.field3 as i128) << 72)
            | ((self.field4 as i128) << 40)
            | ((self.field5 as i128) << 32)
            | self.field6 as i128
    }

    pub fn next(&self) -> Key {
        self.add(1)
    }

    pub fn add(&self, x: u32) -> Key {
        let mut key = *self;

        let r = key.field6.overflowing_add(x);
        key.field6 = r.0;
        if r.1 {
            let r = key.field5.overflowing_add(1);
            key.field5 = r.0;
            if r.1 {
                let r = key.field4.overflowing_add(1);
                key.field4 = r.0;
                if r.1 {
                    let r = key.field3.overflowing_add(1);
                    key.field3 = r.0;
                    if r.1 {
                        let r = key.field2.overflowing_add(1);
                        key.field2 = r.0;
                        if r.1 {
                            let r = key.field1.overflowing_add(1);
                            key.field1 = r.0;
                            assert!(!r.1);
                        }
                    }
                }
            }
        }
        key
    }

    pub fn from_slice(b: &[u8]) -> Self {
        Key {
            field1: b[0],
            field2: u32::from_be_bytes(b[1..5].try_into().unwrap()),
            field3: u32::from_be_bytes(b[5..9].try_into().unwrap()),
            field4: u32::from_be_bytes(b[9..13].try_into().unwrap()),
            field5: b[13],
            field6: u32::from_be_bytes(b[14..18].try_into().unwrap()),
        }
    }

    pub fn write_to_byte_slice(&self, buf: &mut [u8]) {
        buf[0] = self.field1;
        BE::write_u32(&mut buf[1..5], self.field2);
        BE::write_u32(&mut buf[5..9], self.field3);
        BE::write_u32(&mut buf[9..13], self.field4);
        buf[13] = self.field5;
        BE::write_u32(&mut buf[14..18], self.field6);
    }
}

pub fn key_range_size(key_range: &Range<Key>) -> u32 {
    let start = key_range.start;
    let end = key_range.end;

    if end.field1 != start.field1
        || end.field2 != start.field2
        || end.field3 != start.field3
        || end.field4 != start.field4
    {
        return u32::MAX;
    }

    let start = (start.field5 as u64) << 32 | start.field6 as u64;
    let end = (end.field5 as u64) << 32 | end.field6 as u64;

    let diff = end - start;
    if diff > u32::MAX as u64 {
        u32::MAX
    } else {
        diff as u32
    }
}

pub fn singleton_range(key: Key) -> Range<Key> {
    key..key.next()
}

impl fmt::Display for Key {
    fn fmt(&self, f: &mut fmt::Formatter<'_>) -> fmt::Result {
        write!(
            f,
            "{:02X}{:08X}{:08X}{:08X}{:02X}{:08X}",
            self.field1, self.field2, self.field3, self.field4, self.field5, self.field6
        )
    }
}

impl Key {
    pub const MIN: Key = Key {
        field1: u8::MIN,
        field2: u32::MIN,
        field3: u32::MIN,
        field4: u32::MIN,
        field5: u8::MIN,
        field6: u32::MIN,
    };
    pub const MAX: Key = Key {
        field1: u8::MAX,
        field2: u32::MAX,
        field3: u32::MAX,
        field4: u32::MAX,
        field5: u8::MAX,
        field6: u32::MAX,
    };

    pub fn from_hex(s: &str) -> Result<Self> {
        if s.len() != 36 {
            bail!("parse error");
        }
        Ok(Key {
            field1: u8::from_str_radix(&s[0..2], 16)?,
            field2: u32::from_str_radix(&s[2..10], 16)?,
            field3: u32::from_str_radix(&s[10..18], 16)?,
            field4: u32::from_str_radix(&s[18..26], 16)?,
            field5: u8::from_str_radix(&s[26..28], 16)?,
            field6: u32::from_str_radix(&s[28..36], 16)?,
        })
    }
}

/// A 'value' stored for a one Key.
#[derive(Debug, Clone, Serialize, Deserialize)]
pub enum Value {
    /// An Image value contains a full copy of the value
    Image(Bytes),
    /// A WalRecord value contains a WAL record that needs to be
    /// replayed get the full value. Replaying the WAL record
    /// might need a previous version of the value (if will_init()
    /// returns false), or it may be replayed stand-alone (true).
    WalRecord(ZenithWalRecord),
}

impl Value {
    pub fn is_image(&self) -> bool {
        matches!(self, Value::Image(_))
    }

    pub fn will_init(&self) -> bool {
        match self {
            Value::Image(_) => true,
            Value::WalRecord(rec) => rec.will_init(),
        }
    }
}

#[derive(Clone, Copy, Debug)]
pub enum TimelineSyncStatusUpdate {
    Downloaded,
}

impl Display for TimelineSyncStatusUpdate {
    fn fmt(&self, f: &mut std::fmt::Formatter<'_>) -> std::fmt::Result {
        let s = match self {
            TimelineSyncStatusUpdate::Downloaded => "Downloaded",
        };
        f.write_str(s)
    }
}
///
/// A repository corresponds to one .zenith directory. One repository holds multiple
/// timelines, forked off from the same initial call to 'initdb'.
pub trait Repository: Send + Sync {
    type Timeline: Timeline;

    /// Updates timeline based on the `TimelineSyncStatusUpdate`, received from the remote storage synchronization.
    /// See [`crate::remote_storage`] for more details about the synchronization.
    fn apply_timeline_remote_sync_status_update(
        &self,
        timeline_id: ZTimelineId,
        timeline_sync_status_update: TimelineSyncStatusUpdate,
    ) -> Result<()>;

    /// Get Timeline handle for given zenith timeline ID.
    /// This function is idempotent. It doesnt change internal state in any way.
    fn get_timeline(&self, timelineid: ZTimelineId) -> Option<RepositoryTimeline<Self::Timeline>>;

    /// Get Timeline handle for locally available timeline. Load it into memory if it is not loaded.
    fn get_timeline_load(&self, timelineid: ZTimelineId) -> Result<Arc<Self::Timeline>>;

    /// Lists timelines the repository contains.
    /// Up to repository's implementation to omit certain timelines that ar not considered ready for use.
    fn list_timelines(&self) -> Vec<(ZTimelineId, RepositoryTimeline<Self::Timeline>)>;

    /// Create a new, empty timeline. The caller is responsible for loading data into it
    /// Initdb lsn is provided for timeline impl to be able to perform checks for some operations against it.
    fn create_empty_timeline(
        &self,
        timelineid: ZTimelineId,
        initdb_lsn: Lsn,
    ) -> Result<Arc<Self::Timeline>>;

    /// Branch a timeline
    fn branch_timeline(&self, src: ZTimelineId, dst: ZTimelineId, start_lsn: Lsn) -> Result<()>;

    /// Flush all data to disk.
    ///
    /// this is used at graceful shutdown.
    fn checkpoint(&self) -> Result<()>;

    /// perform one garbage collection iteration, removing old data files from disk.
    /// this function is periodically called by gc thread.
    /// also it can be explicitly requested through page server api 'do_gc' command.
    ///
    /// 'timelineid' specifies the timeline to GC, or None for all.
    /// `horizon` specifies delta from last lsn to preserve all object versions (pitr interval).
    /// `checkpoint_before_gc` parameter is used to force compaction of storage before CG
    /// to make tests more deterministic.
    /// TODO Do we still need it or we can call checkpoint explicitly in tests where needed?
    fn gc_iteration(
        &self,
        timelineid: Option<ZTimelineId>,
        horizon: u64,
        checkpoint_before_gc: bool,
    ) -> Result<GcResult>;

    /// Perform one compaction iteration.
    /// This function is periodically called by compactor thread.
    /// Also it can be explicitly requested per timeline through page server
    /// api's 'compact' command.
    fn compaction_iteration(&self) -> Result<()>;

    /// detaches locally available timeline by stopping all threads and removing all the data.
    fn detach_timeline(&self, timeline_id: ZTimelineId) -> Result<()>;

    // Allows to retrieve remote timeline index from the repo. Used in walreceiver to grab remote consistent lsn.
    fn get_remote_index(&self) -> &RemoteIndex;
}

/// A timeline, that belongs to the current repository.
pub enum RepositoryTimeline<T> {
    /// Timeline, with its files present locally in pageserver's working directory.
    /// Loaded into pageserver's memory and ready to be used.
    Loaded(Arc<T>),

    /// All the data is available locally, but not loaded into memory, so loading have to be done before actually using the timeline
    Unloaded {
        // It is ok to keep metadata here, because it is not changed when timeline is unloaded.
        // FIXME can s3 sync actually change it? It can change it when timeline is in awaiting download state.
        //  but we currently do not download something for the timeline once it is local (even if there are new checkpoints) is it correct?
        // also it is not that good to keep TimelineMetadata here, because it is layered repo implementation detail
        metadata: TimelineMetadata,
    },
}

#[derive(Debug, Clone, Copy, PartialEq, Eq, Serialize, Deserialize)]
pub enum LocalTimelineState {
    // timeline is loaded into memory (with layer map and all the bits),
    Loaded,
    // timeline is on disk locally and ready to be loaded into memory.
    Unloaded,
}

impl<'a, T> From<&'a RepositoryTimeline<T>> for LocalTimelineState {
    fn from(local_timeline_entry: &'a RepositoryTimeline<T>) -> Self {
        match local_timeline_entry {
            RepositoryTimeline::Loaded(_) => LocalTimelineState::Loaded,
            RepositoryTimeline::Unloaded { .. } => LocalTimelineState::Unloaded,
        }
    }
}

///
/// Result of performing GC
///
#[derive(Default)]
pub struct GcResult {
    pub layers_total: u64,
    pub layers_needed_by_cutoff: u64,
    pub layers_needed_by_branches: u64,
    pub layers_not_updated: u64,
    pub layers_removed: u64, // # of layer files removed because they have been made obsolete by newer ondisk files.

    pub elapsed: Duration,
}

impl AddAssign for GcResult {
    fn add_assign(&mut self, other: Self) {
        self.layers_total += other.layers_total;
        self.layers_needed_by_cutoff += other.layers_needed_by_cutoff;
        self.layers_needed_by_branches += other.layers_needed_by_branches;
        self.layers_not_updated += other.layers_not_updated;
        self.layers_removed += other.layers_removed;

        self.elapsed += other.elapsed;
    }
}

pub trait Timeline: Send + Sync {
    //------------------------------------------------------------------------------
    // Public GET functions
    //------------------------------------------------------------------------------

    ///
    /// Wait until WAL has been received and processed up to this LSN.
    ///
    /// You should call this before any of the other get_* or list_* functions. Calling
    /// those functions with an LSN that has been processed yet is an error.
    ///
    fn wait_lsn(&self, lsn: Lsn) -> Result<()>;

    /// Lock and get timeline's GC cuttof
    fn get_latest_gc_cutoff_lsn(&self) -> RwLockReadGuard<Lsn>;

    /// Look up given page version.
    ///
    /// NOTE: It is considerd an error to 'get' a key that doesn't exist. The abstraction
    /// above this needs to store suitable metadata to track what data exists with
    /// what keys, in separate metadata entries. If a non-existent key is requested,
    /// the Repository implementation may incorrectly return a value from an ancestore
    /// branch, for exampel, or waste a lot of cycles chasing the non-existing key.
    ///
    fn get(&self, key: Key, lsn: Lsn) -> Result<Bytes>;

    /// Get the ancestor's timeline id
    fn get_ancestor_timeline_id(&self) -> Option<ZTimelineId>;

    /// Get the LSN where this branch was created
    fn get_ancestor_lsn(&self) -> Lsn;

    //------------------------------------------------------------------------------
    // Public PUT functions, to update the repository with new page versions.
    //
    // These are called by the WAL receiver to digest WAL records.
    //------------------------------------------------------------------------------
    /// Atomically get both last and prev.
    fn get_last_record_rlsn(&self) -> RecordLsn;

    /// Get last or prev record separately. Same as get_last_record_rlsn().last/prev.
    fn get_last_record_lsn(&self) -> Lsn;

    fn get_prev_record_lsn(&self) -> Lsn;

    fn get_disk_consistent_lsn(&self) -> Lsn;

    /// Mutate the timeline with a [`TimelineWriter`].
    ///
    /// FIXME: This ought to return &'a TimelineWriter, where TimelineWriter
    /// is a generic type in this trait. But that doesn't currently work in
    /// Rust: https://rust-lang.github.io/rfcs/1598-generic_associated_types.html
    fn writer<'a>(&'a self) -> Box<dyn TimelineWriter + 'a>;

    ///
    /// Flush to disk all data that was written with the put_* functions
    ///
    /// NOTE: This has nothing to do with checkpoint in PostgreSQL. We don't
    /// know anything about them here in the repository.
    fn checkpoint(&self, cconf: CheckpointConfig) -> Result<()>;

    ///
    /// Check that it is valid to request operations with that lsn.
    fn check_lsn_is_in_scope(
        &self,
        lsn: Lsn,
        latest_gc_cutoff_lsn: &RwLockReadGuard<Lsn>,
    ) -> Result<()>;
}

/// Various functions to mutate the timeline.
// TODO Currently, Deref is used to allow easy access to read methods from this trait.
// This is probably considered a bad practice in Rust and should be fixed eventually,
// but will cause large code changes.
pub trait TimelineWriter<'a> {
    /// Put a new page version that can be constructed from a WAL record
    ///
    /// This will implicitly extend the relation, if the page is beyond the
    /// current end-of-file.
    fn put(&self, key: Key, lsn: Lsn, value: Value) -> Result<()>;

    fn delete(&self, key_range: Range<Key>, lsn: Lsn) -> Result<()>;

    /// Track the end of the latest digested WAL record.
    ///
    /// Call this after you have finished writing all the WAL up to 'lsn'.
    ///
    /// 'lsn' must be aligned. This wakes up any wait_lsn() callers waiting for
    /// the 'lsn' or anything older. The previous last record LSN is stored alongside
    /// the latest and can be read.
    fn finish_write(&self, lsn: Lsn);
}

#[cfg(test)]
pub mod repo_harness {
    use bytes::BytesMut;
    use lazy_static::lazy_static;
    use std::sync::{Arc, RwLock, RwLockReadGuard, RwLockWriteGuard};
    use std::{fs, path::PathBuf};

    use crate::RepositoryImpl;
    use crate::{
        config::PageServerConf,
        layered_repository::LayeredRepository,
        walredo::{WalRedoError, WalRedoManager},
    };

    use super::*;
    use hex_literal::hex;
    use utils::zid::ZTenantId;

    pub const TIMELINE_ID: ZTimelineId =
        ZTimelineId::from_array(hex!("11223344556677881122334455667788"));
    pub const NEW_TIMELINE_ID: ZTimelineId =
        ZTimelineId::from_array(hex!("AA223344556677881122334455667788"));

    /// Convenience function to create a page image with given string as the only content
    #[allow(non_snake_case)]
    pub fn TEST_IMG(s: &str) -> Bytes {
        let mut buf = BytesMut::new();
        buf.extend_from_slice(s.as_bytes());
        buf.resize(64, 0);

        buf.freeze()
    }

    lazy_static! {
        static ref LOCK: RwLock<()> = RwLock::new(());
    }

    pub struct RepoHarness<'a> {
        pub conf: &'static PageServerConf,
        pub tenant_id: ZTenantId,

        pub lock_guard: (
            Option<RwLockReadGuard<'a, ()>>,
            Option<RwLockWriteGuard<'a, ()>>,
        ),
    }

    impl<'a> RepoHarness<'a> {
        pub fn create(test_name: &'static str) -> Result<Self> {
            Self::create_internal(test_name, false)
        }
        pub fn create_exclusive(test_name: &'static str) -> Result<Self> {
            Self::create_internal(test_name, true)
        }
        fn create_internal(test_name: &'static str, exclusive: bool) -> Result<Self> {
            let lock_guard = if exclusive {
                (None, Some(LOCK.write().unwrap()))
            } else {
                (Some(LOCK.read().unwrap()), None)
            };

            let repo_dir = PageServerConf::test_repo_dir(test_name);
            let _ = fs::remove_dir_all(&repo_dir);
            fs::create_dir_all(&repo_dir)?;

            let conf = PageServerConf::dummy_conf(repo_dir);
            // Make a static copy of the config. This can never be free'd, but that's
            // OK in a test.
            let conf: &'static PageServerConf = Box::leak(Box::new(conf));

            let tenant_id = ZTenantId::generate();
            fs::create_dir_all(conf.tenant_path(&tenant_id))?;
            fs::create_dir_all(conf.timelines_path(&tenant_id))?;

            Ok(Self {
                conf,
                tenant_id,
                lock_guard,
            })
        }

        pub fn load(&self) -> RepositoryImpl {
            self.try_load().expect("failed to load test repo")
        }

        pub fn try_load(&self) -> Result<RepositoryImpl> {
            let walredo_mgr = Arc::new(TestRedoManager);

            let repo = LayeredRepository::new(
                self.conf,
                walredo_mgr,
                self.tenant_id,
                RemoteIndex::empty(),
                false,
            );
            // populate repo with locally available timelines
            for timeline_dir_entry in fs::read_dir(self.conf.timelines_path(&self.tenant_id))
                .expect("should be able to read timelines dir")
            {
                let timeline_dir_entry = timeline_dir_entry.unwrap();
                let timeline_id: ZTimelineId = timeline_dir_entry
                    .path()
                    .file_name()
                    .unwrap()
                    .to_string_lossy()
                    .parse()
                    .unwrap();

                repo.apply_timeline_remote_sync_status_update(
                    timeline_id,
                    TimelineSyncStatusUpdate::Downloaded,
                )?;
            }

            Ok(repo)
        }

        pub fn timeline_path(&self, timeline_id: &ZTimelineId) -> PathBuf {
            self.conf.timeline_path(timeline_id, &self.tenant_id)
        }
    }

    // Mock WAL redo manager that doesn't do much
    pub struct TestRedoManager;

    impl WalRedoManager for TestRedoManager {
        fn request_redo(
            &self,
            key: Key,
            lsn: Lsn,
            base_img: Option<Bytes>,
            records: Vec<(Lsn, ZenithWalRecord)>,
        ) -> Result<Bytes, WalRedoError> {
            let s = format!(
                "redo for {} to get to {}, with {} and {} records",
                key,
                lsn,
                if base_img.is_some() {
                    "base image"
                } else {
                    "no base image"
                },
                records.len()
            );
            println!("{}", s);

            Ok(TEST_IMG(&s))
        }
    }
}

///
/// Tests that should work the same with any Repository/Timeline implementation.
///
#[allow(clippy::bool_assert_comparison)]
#[cfg(test)]
mod tests {
    use super::repo_harness::*;
    use super::*;
    //use postgres_ffi::{pg_constants, xlog_utils::SIZEOF_CHECKPOINT};
    //use std::sync::Arc;
    use bytes::BytesMut;
    use hex_literal::hex;
    use lazy_static::lazy_static;

    lazy_static! {
<<<<<<< HEAD
        static ref TEST_KEY: Key = Key::from_array(hex!("110000222233333333444444445500000001"));
=======
        static ref TEST_KEY: Key = Key::from_slice(&hex!("112222222233333333444444445500000001"));
>>>>>>> abcd7a4b
    }

    #[test]
    fn test_basic() -> Result<()> {
        let repo = RepoHarness::create("test_basic")?.load();
        let tline = repo.create_empty_timeline(TIMELINE_ID, Lsn(0))?;

        let writer = tline.writer();
        writer.put(*TEST_KEY, Lsn(0x10), Value::Image(TEST_IMG("foo at 0x10")))?;
        writer.finish_write(Lsn(0x10));
        drop(writer);

        let writer = tline.writer();
        writer.put(*TEST_KEY, Lsn(0x20), Value::Image(TEST_IMG("foo at 0x20")))?;
        writer.finish_write(Lsn(0x20));
        drop(writer);

        assert_eq!(tline.get(*TEST_KEY, Lsn(0x10))?, TEST_IMG("foo at 0x10"));
        assert_eq!(tline.get(*TEST_KEY, Lsn(0x1f))?, TEST_IMG("foo at 0x10"));
        assert_eq!(tline.get(*TEST_KEY, Lsn(0x20))?, TEST_IMG("foo at 0x20"));

        Ok(())
    }

    /// Convenience function to create a page image with given string as the only content
    pub fn test_value(s: &str) -> Value {
        let mut buf = BytesMut::new();
        buf.extend_from_slice(s.as_bytes());
        Value::Image(buf.freeze())
    }

    ///
    /// Test branch creation
    ///
    #[test]
    fn test_branch() -> Result<()> {
        let repo = RepoHarness::create("test_branch")?.load();
        let tline = repo.create_empty_timeline(TIMELINE_ID, Lsn(0))?;
        let writer = tline.writer();
        use std::str::from_utf8;

        #[allow(non_snake_case)]
        let TEST_KEY_A: Key = Key::from_hex("110000222233333333444444445500000001").unwrap();
        #[allow(non_snake_case)]
        let TEST_KEY_B: Key = Key::from_hex("110000222233333333444444445500000002").unwrap();

        // Insert a value on the timeline
        writer.put(TEST_KEY_A, Lsn(0x20), test_value("foo at 0x20"))?;
        writer.put(TEST_KEY_B, Lsn(0x20), test_value("foobar at 0x20"))?;
        writer.finish_write(Lsn(0x20));

        writer.put(TEST_KEY_A, Lsn(0x30), test_value("foo at 0x30"))?;
        writer.finish_write(Lsn(0x30));
        writer.put(TEST_KEY_A, Lsn(0x40), test_value("foo at 0x40"))?;
        writer.finish_write(Lsn(0x40));

        //assert_current_logical_size(&tline, Lsn(0x40));

        // Branch the history, modify relation differently on the new timeline
        repo.branch_timeline(TIMELINE_ID, NEW_TIMELINE_ID, Lsn(0x30))?;
        let newtline = repo
            .get_timeline_load(NEW_TIMELINE_ID)
            .expect("Should have a local timeline");
        let new_writer = newtline.writer();
        new_writer.put(TEST_KEY_A, Lsn(0x40), test_value("bar at 0x40"))?;
        new_writer.finish_write(Lsn(0x40));

        // Check page contents on both branches
        assert_eq!(
            from_utf8(&tline.get(TEST_KEY_A, Lsn(0x40))?)?,
            "foo at 0x40"
        );
        assert_eq!(
            from_utf8(&newtline.get(TEST_KEY_A, Lsn(0x40))?)?,
            "bar at 0x40"
        );
        assert_eq!(
            from_utf8(&newtline.get(TEST_KEY_B, Lsn(0x40))?)?,
            "foobar at 0x20"
        );

        //assert_current_logical_size(&tline, Lsn(0x40));

        Ok(())
    }

    fn make_some_layers<T: Timeline>(tline: &T, start_lsn: Lsn) -> Result<()> {
        let mut lsn = start_lsn;
        #[allow(non_snake_case)]
        {
            let writer = tline.writer();
            // Create a relation on the timeline
            writer.put(
                *TEST_KEY,
                lsn,
                Value::Image(TEST_IMG(&format!("foo at {}", lsn))),
            )?;
            writer.finish_write(lsn);
            lsn += 0x10;
            writer.put(
                *TEST_KEY,
                lsn,
                Value::Image(TEST_IMG(&format!("foo at {}", lsn))),
            )?;
            writer.finish_write(lsn);
            lsn += 0x10;
        }
        tline.checkpoint(CheckpointConfig::Forced)?;
        {
            let writer = tline.writer();
            writer.put(
                *TEST_KEY,
                lsn,
                Value::Image(TEST_IMG(&format!("foo at {}", lsn))),
            )?;
            writer.finish_write(lsn);
            lsn += 0x10;
            writer.put(
                *TEST_KEY,
                lsn,
                Value::Image(TEST_IMG(&format!("foo at {}", lsn))),
            )?;
            writer.finish_write(lsn);
        }
        tline.checkpoint(CheckpointConfig::Forced)
    }

    #[test]
    fn test_prohibit_branch_creation_on_garbage_collected_data() -> Result<()> {
        let repo =
            RepoHarness::create("test_prohibit_branch_creation_on_garbage_collected_data")?.load();
        let tline = repo.create_empty_timeline(TIMELINE_ID, Lsn(0))?;
        make_some_layers(tline.as_ref(), Lsn(0x20))?;

        // this removes layers before lsn 40 (50 minus 10), so there are two remaining layers, image and delta for 31-50
        // FIXME: this doesn't actually remove any layer currently, given how the checkpointing
        // and compaction works. But it does set the 'cutoff' point so that the cross check
        // below should fail.
        repo.gc_iteration(Some(TIMELINE_ID), 0x10, false)?;

        // try to branch at lsn 25, should fail because we already garbage collected the data
        match repo.branch_timeline(TIMELINE_ID, NEW_TIMELINE_ID, Lsn(0x25)) {
            Ok(_) => panic!("branching should have failed"),
            Err(err) => {
                assert!(err.to_string().contains("invalid branch start lsn"));
                assert!(err
                    .source()
                    .unwrap()
                    .to_string()
                    .contains("we might've already garbage collected needed data"))
            }
        }

        Ok(())
    }

    #[test]
    fn test_prohibit_branch_creation_on_pre_initdb_lsn() -> Result<()> {
        let repo = RepoHarness::create("test_prohibit_branch_creation_on_pre_initdb_lsn")?.load();

        repo.create_empty_timeline(TIMELINE_ID, Lsn(0x50))?;
        // try to branch at lsn 0x25, should fail because initdb lsn is 0x50
        match repo.branch_timeline(TIMELINE_ID, NEW_TIMELINE_ID, Lsn(0x25)) {
            Ok(_) => panic!("branching should have failed"),
            Err(err) => {
                assert!(&err.to_string().contains("invalid branch start lsn"));
                assert!(&err
                    .source()
                    .unwrap()
                    .to_string()
                    .contains("is earlier than latest GC horizon"));
            }
        }

        Ok(())
    }

    /*
    // FIXME: This currently fails to error out. Calling GC doesn't currently
    // remove the old value, we'd need to work a little harder
    #[test]
    fn test_prohibit_get_for_garbage_collected_data() -> Result<()> {
        let repo =
            RepoHarness::create("test_prohibit_get_for_garbage_collected_data")?
            .load();

        let tline = repo.create_empty_timeline(TIMELINE_ID, Lsn(0))?;
        make_some_layers(tline.as_ref(), Lsn(0x20))?;

        repo.gc_iteration(Some(TIMELINE_ID), 0x10, false)?;
        let latest_gc_cutoff_lsn = tline.get_latest_gc_cutoff_lsn();
        assert!(*latest_gc_cutoff_lsn > Lsn(0x25));
        match tline.get(*TEST_KEY, Lsn(0x25)) {
            Ok(_) => panic!("request for page should have failed"),
            Err(err) => assert!(err.to_string().contains("not found at")),
        }
        Ok(())
    }
     */

    #[test]
    fn test_retain_data_in_parent_which_is_needed_for_child() -> Result<()> {
        let repo =
            RepoHarness::create("test_retain_data_in_parent_which_is_needed_for_child")?.load();
        let tline = repo.create_empty_timeline(TIMELINE_ID, Lsn(0))?;
        make_some_layers(tline.as_ref(), Lsn(0x20))?;

        repo.branch_timeline(TIMELINE_ID, NEW_TIMELINE_ID, Lsn(0x40))?;
        let newtline = repo
            .get_timeline_load(NEW_TIMELINE_ID)
            .expect("Should have a local timeline");
        // this removes layers before lsn 40 (50 minus 10), so there are two remaining layers, image and delta for 31-50
        repo.gc_iteration(Some(TIMELINE_ID), 0x10, false)?;
        assert!(newtline.get(*TEST_KEY, Lsn(0x25)).is_ok());

        Ok(())
    }
    #[test]
    fn test_parent_keeps_data_forever_after_branching() -> Result<()> {
        let repo = RepoHarness::create("test_parent_keeps_data_forever_after_branching")?.load();
        let tline = repo.create_empty_timeline(TIMELINE_ID, Lsn(0))?;
        make_some_layers(tline.as_ref(), Lsn(0x20))?;

        repo.branch_timeline(TIMELINE_ID, NEW_TIMELINE_ID, Lsn(0x40))?;
        let newtline = repo
            .get_timeline_load(NEW_TIMELINE_ID)
            .expect("Should have a local timeline");

        make_some_layers(newtline.as_ref(), Lsn(0x60))?;

        // run gc on parent
        repo.gc_iteration(Some(TIMELINE_ID), 0x10, false)?;

        // Check that the data is still accessible on the branch.
        assert_eq!(
            newtline.get(*TEST_KEY, Lsn(0x50))?,
            TEST_IMG(&format!("foo at {}", Lsn(0x40)))
        );

        Ok(())
    }

    #[test]
    fn timeline_load() -> Result<()> {
        const TEST_NAME: &str = "timeline_load";
        let harness = RepoHarness::create(TEST_NAME)?;
        {
            let repo = harness.load();
            let tline = repo.create_empty_timeline(TIMELINE_ID, Lsn(0x8000))?;
            make_some_layers(tline.as_ref(), Lsn(0x8000))?;
            tline.checkpoint(CheckpointConfig::Forced)?;
        }

        let repo = harness.load();
        let tline = repo
            .get_timeline(TIMELINE_ID)
            .expect("cannot load timeline");
        assert!(matches!(tline, RepositoryTimeline::Unloaded { .. }));

        assert!(repo.get_timeline_load(TIMELINE_ID).is_ok());

        let tline = repo
            .get_timeline(TIMELINE_ID)
            .expect("cannot load timeline");
        assert!(matches!(tline, RepositoryTimeline::Loaded(_)));

        Ok(())
    }

    #[test]
    fn timeline_load_with_ancestor() -> Result<()> {
        const TEST_NAME: &str = "timeline_load_with_ancestor";
        let harness = RepoHarness::create(TEST_NAME)?;
        // create two timelines
        {
            let repo = harness.load();
            let tline = repo.create_empty_timeline(TIMELINE_ID, Lsn(0))?;

            make_some_layers(tline.as_ref(), Lsn(0x20))?;
            tline.checkpoint(CheckpointConfig::Forced)?;

            repo.branch_timeline(TIMELINE_ID, NEW_TIMELINE_ID, Lsn(0x40))?;

            let newtline = repo
                .get_timeline_load(NEW_TIMELINE_ID)
                .expect("Should have a local timeline");

            make_some_layers(newtline.as_ref(), Lsn(0x60))?;
            tline.checkpoint(CheckpointConfig::Forced)?;
        }

        // check that both of them are initially unloaded
        let repo = harness.load();
        {
            let tline = repo.get_timeline(TIMELINE_ID).expect("cannot get timeline");
            assert!(matches!(tline, RepositoryTimeline::Unloaded { .. }));

            let tline = repo
                .get_timeline(NEW_TIMELINE_ID)
                .expect("cannot get timeline");
            assert!(matches!(tline, RepositoryTimeline::Unloaded { .. }));
        }
        // load only child timeline
        let _ = repo
            .get_timeline_load(NEW_TIMELINE_ID)
            .expect("cannot load timeline");

        // check that both, child and ancestor are loaded
        let tline = repo
            .get_timeline(NEW_TIMELINE_ID)
            .expect("cannot get timeline");
        assert!(matches!(tline, RepositoryTimeline::Loaded(_)));

        let tline = repo.get_timeline(TIMELINE_ID).expect("cannot get timeline");
        assert!(matches!(tline, RepositoryTimeline::Loaded(_)));

        Ok(())
    }
}<|MERGE_RESOLUTION|>--- conflicted
+++ resolved
@@ -596,11 +596,7 @@
     use lazy_static::lazy_static;
 
     lazy_static! {
-<<<<<<< HEAD
-        static ref TEST_KEY: Key = Key::from_array(hex!("110000222233333333444444445500000001"));
-=======
-        static ref TEST_KEY: Key = Key::from_slice(&hex!("112222222233333333444444445500000001"));
->>>>>>> abcd7a4b
+        static ref TEST_KEY: Key = Key::from_slice(&hex!("110000222233333333444444445500000001"));
     }
 
     #[test]
