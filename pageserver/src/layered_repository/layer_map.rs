--- conflicted
+++ resolved
@@ -16,13 +16,10 @@
 use crate::repository::Key;
 use anyhow::Result;
 use lazy_static::lazy_static;
-<<<<<<< HEAD
 use num_traits::identities::{One, Zero};
 use num_traits::{Bounded, Num, Signed};
 use rstar::{RTree, RTreeObject, AABB};
-=======
 use metrics::{register_int_gauge, IntGauge};
->>>>>>> abcd7a4b
 use std::collections::VecDeque;
 use std::ops::Range;
 use std::ops::{Add, Div, Mul, Neg, Rem, Sub};
@@ -397,29 +394,8 @@
         }
     }
 
-<<<<<<< HEAD
-    /// Is there any layer for given segment that is alive at the lsn?
-    ///
-    /// This is a public wrapper for SegEntry fucntion,
-    /// used for garbage collection, to determine if some alive layer
-    /// exists at the lsn. If so, we shouldn't delete a newer dropped layer
-    /// to avoid incorrectly making it visible.
-    /*
-        pub fn layer_exists_at_lsn(&self, seg: SegmentTag, lsn: Lsn) -> Result<bool> {
-            Ok(if let Some(segentry) = self.historic_layers.get(&seg) {
-                segentry.exists_at_lsn(seg, lsn)?.unwrap_or(false)
-            } else {
-                false
-            })
-        }
-    */
-
     pub fn iter_historic_layers(&self) -> Box<dyn Iterator<Item = Arc<dyn Layer>> + '_> {
         Box::new(self.historic_layers.iter().map(|e| e.layer.clone()))
-=======
-    pub fn iter_historic_layers(&self) -> std::slice::Iter<Arc<dyn Layer>> {
-        self.historic_layers.iter()
->>>>>>> abcd7a4b
     }
 
     /// Find the last image layer that covers 'key', ignoring any image layers
@@ -467,7 +443,6 @@
         key_range: &Range<Key>,
         lsn: Lsn,
     ) -> Result<Vec<(Range<Key>, Option<Arc<dyn Layer>>)>> {
-<<<<<<< HEAD
         let mut points: Vec<Key>;
 
         points = vec![key_range.start];
@@ -481,13 +456,6 @@
         {
             let l = &e.layer;
             assert!(l.get_lsn_range().start <= lsn);
-=======
-        let mut points = vec![key_range.start];
-        for l in self.historic_layers.iter() {
-            if l.get_lsn_range().start > lsn {
-                continue;
-            }
->>>>>>> abcd7a4b
             let range = l.get_key_range();
             if key_range.contains(&range.start) {
                 points.push(l.get_key_range().start);
@@ -566,10 +534,6 @@
     #[allow(unused)]
     pub fn dump(&self, verbose: bool) -> Result<()> {
         println!("Begin dump LayerMap");
-<<<<<<< HEAD
-        for e in self.historic_layers.iter() {
-            e.layer.dump()?;
-=======
 
         println!("open_layer:");
         if let Some(open_layer) = &self.open_layer {
@@ -582,9 +546,8 @@
         }
 
         println!("historic_layers:");
-        for layer in self.historic_layers.iter() {
-            layer.dump(verbose)?;
->>>>>>> abcd7a4b
+        for e in self.historic_layers.iter() {
+            e.layer.dump(verbose)?;
         }
         println!("End dump LayerMap");
         Ok(())
