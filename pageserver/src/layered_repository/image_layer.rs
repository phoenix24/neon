--- conflicted
+++ resolved
@@ -49,7 +49,7 @@
 use std::ops::Range;
 use std::os::unix::fs::FileExt;
 use std::path::{Path, PathBuf};
-use std::sync::{RwLock, RwLockReadGuard, TryLockError};
+use std::sync::{RwLock, RwLockReadGuard};
 
 use zenith_utils::bin_ser::BeSer;
 use zenith_utils::lsn::Lsn;
@@ -185,36 +185,6 @@
         todo!();
     }
 
-<<<<<<< HEAD
-=======
-    fn unload(&self) -> Result<()> {
-        // Unload the index.
-        //
-        // TODO: we should access the index directly from pages on the disk,
-        // using the buffer cache. This load/unload mechanism is really ad hoc.
-
-        // FIXME: In debug mode, loading and unloading the index slows
-        // things down so much that you get timeout errors. At least
-        // with the test_parallel_copy test. So as an even more ad hoc
-        // stopgap fix for that, only unload every on average 10
-        // checkpoint cycles.
-        use rand::RngCore;
-        if rand::thread_rng().next_u32() > (u32::MAX / 10) {
-            return Ok(());
-        }
-
-        let mut inner = match self.inner.try_write() {
-            Ok(inner) => inner,
-            Err(TryLockError::WouldBlock) => return Ok(()),
-            Err(TryLockError::Poisoned(_)) => panic!("ImageLayer lock was poisoned"),
-        };
-        inner.index = HashMap::default();
-        inner.loaded = false;
-
-        Ok(())
-    }
-
->>>>>>> 62c88089
     fn delete(&self) -> Result<()> {
         // delete underlying file
         fs::remove_file(self.path())?;
@@ -282,7 +252,7 @@
             // a write lock. (Or rather, release and re-lock in write mode.)
             drop(inner);
             let mut inner = self.inner.write().unwrap();
-            if inner.book.is_none() {
+            if !inner.loaded {
                 self.load_inner(&mut inner)?;
             } else {
                 // Another thread loaded it while we were not holding the lock.
@@ -353,13 +323,7 @@
             tenantid,
             key_range: filename.key_range.clone(),
             lsn: filename.lsn,
-<<<<<<< HEAD
-            inner: Mutex::new(ImageLayerInner {
-=======
             inner: RwLock::new(ImageLayerInner {
-                book: None,
-                index: HashMap::new(),
->>>>>>> 62c88089
                 loaded: false,
                 reader: None,
                 index_start_blk: 0,
@@ -386,14 +350,8 @@
             tenantid: summary.tenantid,
             key_range: summary.key_range,
             lsn: summary.lsn,
-<<<<<<< HEAD
-            inner: Mutex::new(ImageLayerInner {
+            inner: RwLock::new(ImageLayerInner {
                 reader: None,
-=======
-            inner: RwLock::new(ImageLayerInner {
-                book: None,
-                index: HashMap::new(),
->>>>>>> 62c88089
                 loaded: false,
                 index_start_blk: 0,
                 index_root_blk: 0,
@@ -496,12 +454,7 @@
     /// The page versions must be appended in blknum order.
     ///
     pub fn put_image(&mut self, key: Key, img: &[u8]) -> Result<()> {
-<<<<<<< HEAD
-        assert!(self.key_range.contains(&key));
-=======
         ensure!(self.key_range.contains(&key));
-        let off = self.end_offset;
->>>>>>> 62c88089
 
         // Remember the offset and size metadata. The metadata is written
         // to a separate chapter, in `finish`.
@@ -514,8 +467,7 @@
         Ok(())
     }
 
-<<<<<<< HEAD
-    pub fn finish(self) -> Result<ImageLayer> {
+    pub fn finish(self) -> anyhow::Result<ImageLayer> {
         // Pad the last page.
         let mut end_offset = self.blob_writer.offset;
         let mut bufwriter = self.blob_writer.writer;
@@ -528,11 +480,6 @@
         let mut file = bufwriter.into_inner().unwrap();
 
         let index_start_blk = (end_offset / PAGE_SZ as u64) as u32;
-=======
-    pub fn finish(&mut self) -> anyhow::Result<ImageLayer> {
-        // Close the values chapter
-        let book = self.values_writer.take().unwrap().close()?;
->>>>>>> 62c88089
 
         // Write the index
         let (index_root_blk, block_buf) = self.tree.finish()?;
@@ -563,12 +510,7 @@
             tenantid: self.tenantid,
             key_range: self.key_range.clone(),
             lsn: self.lsn,
-<<<<<<< HEAD
-            inner: Mutex::new(ImageLayerInner {
-=======
             inner: RwLock::new(ImageLayerInner {
-                book: None,
->>>>>>> 62c88089
                 loaded: false,
                 reader: None,
                 index_start_blk: 0, // will be set in load()
